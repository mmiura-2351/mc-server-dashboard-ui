--- conflicted
+++ resolved
@@ -9,10 +9,6 @@
 const nextConfig: NextConfig = {
   /* Environment-aware security configuration */
 
-<<<<<<< HEAD
-  // Enable security headers (environment-specific)
-  async headers() {
-=======
   // Enable security headers (optimized for LAN access in development)
   async headers() {
     // Minimal security headers for development that don't interfere with LAN access
@@ -40,8 +36,6 @@
         },
       ];
     }
-
->>>>>>> 3b1c790f
     const commonHeaders = [
       // Prevent XSS attacks
       {
@@ -96,46 +90,11 @@
       },
     ];
 
-<<<<<<< HEAD
-    const developmentHeaders = [
-      // Less restrictive frame options for development tools
-      {
-        key: "X-Frame-Options",
-        value: "SAMEORIGIN",
-      },
-      // Development-friendly CSP
-      {
-        key: "Content-Security-Policy",
-        value: [
-          "default-src 'self'",
-          "script-src 'self' 'unsafe-inline' 'unsafe-eval'", // Allow Next.js dev tools and hot reload
-          "style-src 'self' 'unsafe-inline'", // Allow inline styles for CSS modules
-          "img-src 'self' data: blob:",
-          "font-src 'self'",
-          `connect-src 'self' ${API_URL} ws://${API_DOMAIN} ws://localhost:* wss://localhost:*`, // Allow API, WebSocket, and dev server connections
-          "media-src 'self'",
-          "object-src 'none'",
-          "base-uri 'self'",
-          "form-action 'self'",
-          "frame-ancestors 'self'", // Allow iframe for development tools
-        ].join("; "),
-      },
-    ];
-
-=======
->>>>>>> 3b1c790f
     return [
       {
         // Apply to all routes
         source: "/(.*)",
-<<<<<<< HEAD
-        headers: [
-          ...commonHeaders,
-          ...(isProduction ? productionHeaders : developmentHeaders),
-        ],
-=======
         headers: [...commonHeaders, ...productionHeaders],
->>>>>>> 3b1c790f
       },
     ];
   },
